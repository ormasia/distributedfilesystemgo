--- conflicted
+++ resolved
@@ -1,7 +1,3 @@
 bin
-<<<<<<< HEAD
 *_network
-=======
-*_network
-*.exe
->>>>>>> 480736f1
+*.exe